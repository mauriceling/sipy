"""!
SiPy: Statistics in Python

Date created: 9th September 2022

License: GNU General Public License version 3 for academic or 
not-for-profit use only

SiPy package is free software: you can redistribute it and/or 
modify it under the terms of the GNU General Public License as 
published by the Free Software Foundation, either version 3 of the 
License, or (at your option) any later version.

This program is distributed in the hope that it will be useful,
but WITHOUT ANY WARRANTY; without even the implied warranty of
MERCHANTABILITY or FITNESS FOR A PARTICULAR PURPOSE.  See the
GNU General Public License for more details.

You should have received a copy of the GNU General Public License
along with this program. If not, see <http://www.gnu.org/licenses/>.
"""
import datetime
import os
import subprocess
import sys
import traceback
import warnings

warnings.filterwarnings("ignore")

import numpy
import pandas as pd

import data_wrangler as dw
import libsipy
import sipy_info


class SiPy_Shell(object):
    """!
    Command-line shell for SiPy.
    """
    def __init__(self):
        """!
        Initialization method.
        """
        self.count = 1
        self.data = {}
        self.environment = {"cwd": os.getcwd(),
                            "prompt": ">>>",
                            "separator": ","}
        self.history = {}
        self.modules = [m for m in dir(libsipy) 
                        if m not in ['__builtins__', '__cached__', '__doc__', '__file__', '__loader__', '__name__', '__package__', '__path__', '__spec__']]
        self.result = {}
        self.session = {}
    
    def formatExceptionInfo(self, maxTBlevel=10):
        """!
        Method to gather information about an exception raised. It is used to readout the exception messages and type of exception. This method takes a parameter, maxTBlevel, which is set to 10, which defines the maximum level of tracebacks to recall.
        
        This method is obtained from http://www.linuxjournal.com/article.php?sid=5821
        """
        cla, exc, trbk = sys.exc_info()
        excName = cla.__name__
        try: excArgs = exc.__dict__["args"]
        except KeyError: excArgs = "<no args>"
        excTb = traceback.format_tb(trbk, maxTBlevel)
        return (excName, excArgs, excTb)
        
    def header(self):
        """!
        Prints header, which is displayed at the start of the shell.
        """
        print(sipy_info.header)
        return None
        
    def do_copyright(self):
        """!
        Prints copyright statement.
        """
        print(sipy_info.copyright)
        return sipy_info.copyright
    
    def do_credits(self):
        """!
        Prints list of credits for SiPy development.
        """
        print(sipy_info.credits)
        print(sipy_info.citations)
        return sipy_info.credits + sipy_info.citations
        
    def do_license(self):
        """!
        Prints license statement.
        """
        print("")
        license = open("LICENSE", "r").readlines()
        license = [x[:-1] for x in license]
        for line in license: print(line)
        print("")
        return license
        
    def intercept_processor(self, statement):
        """!
        Method to intercept non-bytecode statements and channel to the appropriate handlers.
        
        @param statement String: command-line statement
        """
        if statement == "copyright": return self.do_copyright()
        if statement == "credits": return self.do_credits()
        if statement == "exit": return "exit"
        if statement == "license": return self.do_license()
        if statement == "quit": return "exit"
        
    def error_message(self, code, msg):
        """!
        Generic error code/message printer to display error/warning messages.
        
        @param code String: error/warning code to display
        @param msg String: error/warning message to display
        """
        print("%s: %s" % (str(code), str(msg)))
        
    def do_variance(self, operand):
        data_type = operand[1].lower()
        if operand[0].lower() in ["bartlett"]:
            if data_type in ["list", "series", "tuple", "vector"]:
                data_values = [self.data[operand[i]] for i in range(2, len(operand))]
                result = libsipy.base.BartlettTest(data_values)
                retR = "F = %.3f; p-value = %s" % (result.statistic, result.pvalue)
        elif operand[0].lower() in ["fligner"]:
            if data_type in ["list", "series", "tuple", "vector"]:
                data_values = [self.data[operand[i]] for i in range(2, len(operand))]
                result = libsipy.base.FlignerTest(data_values)
                retR = "F = %.3f; p-value = %s" % (result.statistic, result.pvalue)
        elif operand[0].lower() in ["levene"]:
            if data_type in ["list", "series", "tuple", "vector"]:
                data_values = [self.data[operand[i]] for i in range(2, len(operand))]
                result = libsipy.base.LeveneTest(data_values)
                retR = "F = %.3f; p-value = %s" % (result.statistic, result.pvalue)
            elif data_type in ["dataframe", "df", "frame", "table"]:
                pass
        else: 
            retR = "Unknown sub-operation: %s" % operand[0].lower()
        print(retR)
        return retR

    def do_anova(self, operand):
        """!
        Performs comparison of means for 2 or more samples.

        Commands: 
            anova 1way {list|series|tuple|vector} <variable name 1> <variable name 2> ... <variable name N>
        """
        data_type = operand[1].lower()
        if operand[0].lower() in ["1way"]:
            if data_type in ["list", "series", "tuple", "vector"]:
                data_values = [self.data[operand[i]] for i in range(2, len(operand))]
                result = libsipy.base.anova1way(data_values)
                retR = "F = %.3f; p-value = %s" % (result.statistic, result.pvalue)
            elif data_type in ["dataframe", "df", "frame", "table"]:
                pass
        else: 
            retR = "Unknown sub-operation: %s" % operand[0].lower()
        print(retR)
        return retR
    
    def do_describe(self, operand):
        """!
        Calculating various descriptions (standard deviation, variance, standarad error) of the values.

        Commands: 
            describe {kurtosis|kurt} <variable_name>
            describe {skew|sk} <variable_name>
            describe {stdev|stdev.s|s|sd} <variable_name>
            describe se <variable_name>
            describe {var|var.s} <variable_name>
        """
        variable_name = operand[1]
        data_values = self.data[variable_name]
        if operand[0].lower() in ["kurtosis" , "kurt"]:
            result = libsipy.base.kurtosis(data_values)
            retR = "Kurtosis = %s" % result
        elif operand[0].lower() in ["skew" , "sk"]:
            result = libsipy.base.skew(data_values)
            retR = "Skew = %s" % result
        elif operand[0].lower() in ["stdev", "stdev.s", "s", "sd"]:
            result = libsipy.base.standardDeviation(data_values)
            retR = "Standard deviation = %s" % result
        elif operand[0].lower() in ["se"]:
            result = libsipy.base.standardError(data_values)
            retR = "Standard error = %s" % result
        elif operand[0].lower() in ["var", "var.s"]:
            result = libsipy.base.variance(data_values)
            retR = "Variance = %s" % result
        else: 
            retR = "Unknown sub-operation: %s" % operand[0].lower()
        print(retR)
        return retR

    def do_let(self, operand):
        """!
        Assign a value or list of values to a variable.

        Commands: 
            let <variable_name> be number <value>
            let <variable_name> be list <comma-separated values>
            let <variable_name> be frame <data descriptor>
        """
        variable_name = operand[0]
        if operand[1].lower() == "be":
            data_type = operand[2]
            if data_type.lower() in ["numeric", "number", "num", "integer", "int", "float", "value"]:
                data_values = operand[3]
                self.data[variable_name] = float(data_values)
                retR = "%s = %s" % (variable_name, str(data_values))
            elif data_type.lower() in ["list", "series", "tuple", "vector"]:
                data_values = "".join(operand[3:])
                data_values = [float(x) for x in data_values.split(self.environment["separator"])]
                self.data[variable_name] = pd.Series(data_values)
                retR = "%s = %s" % (variable_name, str(data_values))
            elif data_type.lower() in ["dataframe", "df", "frame", "table"]:
                data_values = operand[3:]
                source_descriptors = [x.split(":") for x in data_values]
                source_data = {}
                for d in source_descriptors: 
                    source_data[d[0]] = self.data[d[1]]
                self.data[variable_name] = pd.concat(source_data, axis=1)
                retR = "%s = %s" % (variable_name, str(data_values))
        elif operand[1].lower() == "from":
            pass
        print(retR)
        return retR

    def do_mean(self, operand):
        """!
        Calculating various means (arithmetic mean, geometric mean, harmonic mean) of the values.

        Commands: 
            mean {arithmetic|amean|average|avg|mean} <variable_name>
            mean {geometric|gmean|geo} <variable_name>
            mean {harmonic|hmean|harm} <variable_name>

        Reference: 
            - https://github.com/mauriceling/mauriceling.github.io/wiki/Arithmetic-mean
        """
        variable_name = operand[1]
        data_values = self.data[variable_name]
        if operand[0].lower() in ["arithmetic", "amean", "average", "avg", "mean"]:
            result = libsipy.base.arithmeticMean(data_values)
            retR = "Arimethic mean = %s" % result
        elif operand[0].lower() in ["geometric", "gmean", "geo"]:
            result = libsipy.base.geometricMean(data_values)
            retR = "Geometric mean = %s" % result
        elif operand[0].lower() in ["harmonic", "hmean", "harm"]:
            result = libsipy.base.harmonicMean(data_values)
            retR = "Harmonic mean = %s" % result
        else: 
            retR = "Unknown sub-operation: %s" % operand[0].lower()
        print(retR)
        return retR

    def do_normality(self, operand):
        """!
        Perform normality test(s) on the values.

        Commands: 
            normality kurtosis <variable_name>
            normality {jarquebera|jb} <variable_name>
            normality {shapirowilk|sw} <variable_name>
            normality {skewtest|sk} <variable_name>
        """
        variable_name = operand[1]
        data_values = self.data[variable_name]
        if operand[0].lower() == "kurtosis":
            result = libsipy.base.kurtosisNormalityTest(data_values)
            retR = "Z-score = %f; p-value = %f" % (result[0], result[1])
        elif operand[0].lower() in ["jb" , "jarquebera" , "jarqueBera"]:
            result = libsipy.base.jarqueBeraNormalityTest(data_values)
            retR = "Z-score = %f; p-value = %f" % (result[0], result[1])
        elif operand[0].lower() in ["shapirowilk" , "sw" , "shapiroWilk"]:
            result = libsipy.base.shapiroWilkNormalityTest(data_values)
            retR = "Z-score = %f; p-value = %f" % (result[0], result[1])
        elif operand[0].lower() in ["skewtest" , "sk"]:
            result = libsipy.base.skewNormalityTest(data_values)
            if type(result[0]) is numpy.ndarray:
                retR = "Z-score, p-value \n"
                temp = [[str(result[0][i]), str(result[1][i])]
                        for i in range(len(result[0]))]
                temp = [", ".join(x) for x in temp]
                retR = retR + " \n".join(temp)
            else:
                retR = "Z-score = %f; p-value = %f" % (result[0], result[1])
        else: 
            retR = "Unknown sub-operation: %s" % operand[0].lower()
        print(retR)
        return retR

    def do_read(self, operand):
        """!
        Read external data files into SiPy.

        Commands: 
            read excel <variable_name> from <file_name> <sheet_name>
        """
        variable_name = operand[1]
        if operand[0].lower() == "excel":
            df = pd.read_excel(operand[3], sheet_name=operand[4])
            self.data[variable_name] = df
            retR = "Read Excel: %s.%s into %s" % (operand[3], operand[4], operand[1])
        else: 
            retR = "Unknown sub-operation: %s" % operand[0].lower()
        print(retR)
        return retR

    def do_regression(self, operand):
        """!
        Performs regression(s).

        Commands:
            regress linear <dependent variable name> <independent variable name> [False for intercept=0]
            regress logistic <dependent variable name> <independent variable name>
        """
        if operand[0].lower() in ["linear", "lin"]:
            try: 
                if operand[3] in [True, "True", "TRUE", "true", "T", "t", "Yes", "YES", "Y", "y"]:
                    add_intercept = True
                elif operand[3] in [False, "False", "FALSE", "false", "F", "f", "No", "NO", "N", "n"]:
                    add_intercept = False
                else:
                    add_intercept = True
            except IndexError: add_intercept = True
            y = self.data[operand[1]]
            X = self.data[operand[2]]
            retR = libsipy.base.regressionLinear(X, y, add_intercept)
        elif operand[0].lower() in ["logistic", "log"]:
            y = self.data[operand[1]]
            X = self.data[operand[2]]
            retR = libsipy.base.regressionLogistic(X, y)
        else: 
            retR = "Unknown sub-operation: %s" % operand[0].lower()
        print(retR)
        return retR

    def do_show(self, operand):
        """!
        Show various status of the SiPy.

        Commands: 
            show data [variable name]
            show {history|environment|modules}
            show item <history number>
        """
        if operand[0].lower() in ["data", "d"]:
            if len(operand) == 1: 
                # show data
                for x in self.data: 
                    retR = self.data
                    print("%s: %s" % (str(x), str(self.data[x])))
            else: 
                # show data <variable name>
                item = str(operand[1])
                retR = {item: self.data[item]}
                print("%s: %s" % (item, str(retR[item])))
        elif operand[0].lower() in ["history", "hist", "h"]:
            for x in self.history: 
                retR = self.history
                print("%s: %s" % (str(x), str(self.history[x])))
        elif operand[0].lower() in ["environment", "env", "e"]:
            for x in self.environment: 
                retR = self.environment
                print("%s: %s" % (str(x), str(self.environment[x])))
        elif operand[0].lower() in ["item", "i"]:
            item = str(int(operand[1]))
            retR = ["Command: %s" % (str(self.history[item])),
                    "Result: %s" % (str(self.result[item]))]
            print(retR[0])
            print(retR[1])
            retR = "\n".join(retR)
        elif operand[0].lower() in ["modules", "mod", "m"]:
            print("List of Available Modules:")
            retR = self.modules
            for module in self.modules: print(module)
        elif operand[0].lower() in ["result", "r"]:
            retR = self.result
            for x in self.result:
                print("%s: %s" % (str(x), str(self.result[x])))
        else: 
            retR = "Unknown sub-operation: %s" % operand[0].lower()
        return retR

    def do_ttest(self, operand):
        """!
        Performs Student's t-test(s) on values.

        Commands:
            ttest 1s {list|series|tuple|vector} <variable name> <population mean>
            ttest 2se {list|series|tuple|vector} <variable name A> <variable name B>
            ttest 2su {list|series|tuple|vector} <variable name A> <variable name B>
            ttest paired {list|series|tuple|vector} <variable name A> <variable name B>
        """
        data_type = operand[1].lower()
        if operand[0].lower() in ["1s", "1sample"]:
            data_values = self.data[operand[2]]
            mu = float(operand[3])
            if data_type in ["list", "series", "tuple", "vector"]:
                retR = libsipy.base.tTest1Sample(data_values, mu)
            elif data_type in ["dataframe", "df", "frame", "table"]:
                pass
        elif operand[0].lower() in ["2se", "2sample_equal"]:
            data_valuesA = self.data[operand[2]]
            data_valuesB = self.data[operand[3]]
            if data_type in ["list", "series", "tuple", "vector"]:
                retR = libsipy.base.tTest2SampleEqual(data_valuesA, data_valuesB)
        elif operand[0].lower() in ["2su", "2sample_unequal"]:
            data_valuesA = self.data[operand[2]]
            data_valuesB = self.data[operand[3]]
            if data_type in ["list", "series", "tuple", "vector"]:
                retR = libsipy.base.tTest2SampleUnequal(data_valuesA, data_valuesB)
        elif operand[0].lower() in ["paired", "dependent"]:
            data_valuesA = self.data[operand[2]]
            data_valuesB = self.data[operand[3]]
            if data_type in ["list", "series", "tuple", "vector"]:
                retR = libsipy.base.tTest2SamplePaired(data_valuesA, data_valuesB )
        else: 
            retR = "Unknown sub-operation: %s" % operand[0].lower()
        print(retR)
        return retR

    def command_processor(self, operator, operand):
        """
        Method to channel bytecodes operand(s), if any, into the respective bytecode processors.
        
        @param operator String: bytecode operator
        @param operand list: bytecode operand(s), if any
        """
        if operator == "anova": return self.do_anova(operand)
        elif operator == "describe": return self.do_describe(operand)
        elif operator == "let": return self.do_let(operand)
        elif operator == "mean": return self.do_mean(operand)
        elif operator == "normality": return self.do_normality(operand)
        elif operator == "read": return self.do_read(operand)
        elif operator == "regress": return self.do_regression(operand)
        elif operator == "show": return self.do_show(operand)
        elif operator == "ttest": return self.do_ttest(operand)
<<<<<<< HEAD
        elif operator == "anova": return self.do_anova(operand)
        elif operator == "variance": return self.do_variance(operand)
=======
>>>>>>> a828ffe2
        else: print("Unknown command / operation: %s" % operator)

    def interpret(self, statement):
        """!
        Method to process an input statement by either sending it to SiPy_Shell.intercept_processor() or SiPy_Shell.command_processor().
        
        @param statement String: command-line statement
        """
        try:
            self.history[str(self.count)] = statement
            if statement.lower() in ["copyright", "copyright;", "credits", "credits;", "exit", "exit;",
                                     "license", "license;", "quit", "quit;"]:
                 retR = self.intercept_processor(statement)
                 if retR == "exit": return "exit"
            else:
                statement = statement.strip()
                statement = [x.strip() for x in statement.split()]
                operator = statement[0].lower()
                operand = statement[1:]
                retR = self.command_processor(operator, operand)
            self.result[str(self.count)] = retR
            self.count = self.count + 1
        except:
            error_message = list(self.formatExceptionInfo())
            for line in error_message:
                if (type(line) == list):
                    for l in line: 
                        print(l)

    def cmdLoop(self):
        """!
        Command-line loop executor. This runs the shell like a command-line interpreter and calls SiPy_Shell.interpret() method to process the statement/command from the command-line.
        
        @return: session dictionary
        """
        self.header()
        while True:
            statement = input("SiPy: %s %s " % (str(self.count), self.environment["prompt"])).strip() 
            if statement == "exit": return 0
            elif statement.startswith("#"): continue
            else: self.interpret(statement)
            print("")
        return self.session

    def cmdScript(self, script):
        """!
        Script executor. This method is used to execute a script file that is passed into SiPy and calls SiPy_Shell.interpret() method to process the ordered list of commands in script.
        
        @param script: ordered list of commands in script to execute.
        @return: session dictionary
        """
        for statement in script:
            statement = statement.strip()
            print('Command #%s: %s' % (str(self.count), statement))
            if statement == 'exit': return 0
            self.interpret(statement)
        return self.session


if __name__ == "__main__":
    shell = SiPy_Shell()
    if len(sys.argv) == 1:
        shell.cmdLoop()
        sys.exit()
    if len(sys.argv) == 2:
        scriptfile = os.path.abspath(sys.argv[1])
        shell.cmdScript(script)
        sys.exit()<|MERGE_RESOLUTION|>--- conflicted
+++ resolved
@@ -444,11 +444,7 @@
         elif operator == "regress": return self.do_regression(operand)
         elif operator == "show": return self.do_show(operand)
         elif operator == "ttest": return self.do_ttest(operand)
-<<<<<<< HEAD
-        elif operator == "anova": return self.do_anova(operand)
         elif operator == "variance": return self.do_variance(operand)
-=======
->>>>>>> a828ffe2
         else: print("Unknown command / operation: %s" % operator)
 
     def interpret(self, statement):
